// SPDX-License-Identifier: MIT
/*
██████╗░██╗░░░░░░█████╗░░█████╗░███╗░░░███╗
██╔══██╗██║░░░░░██╔══██╗██╔══██╗████╗░████║
██████╦╝██║░░░░░██║░░██║██║░░██║██╔████╔██║
██╔══██╗██║░░░░░██║░░██║██║░░██║██║╚██╔╝██║
██████╦╝███████╗╚█████╔╝╚█████╔╝██║░╚═╝░██║
╚═════╝░╚══════╝░╚════╝░░╚════╝░╚═╝░░░░░╚═╝
*/
pragma solidity ^0.8.26;

/**
 * @title IOrderbook
 * @notice Interface for the Orderbook within Bloom v2
 */
interface IOrderbook {
    /*///////////////////////////////////////////////////////////////
                                Events
    //////////////////////////////////////////////////////////////*/
    /**
     * @notice Emitted when a user creates a lend order.
     * @param account The address of the user who created the lend order.
     * @param amount The amount of underlying assets lent.
     */
    event OrderCreated(address indexed account, uint256 amount);

    /**
     * @notice Emitted when a borrower fills a lend order.
     * @param account The address of the user whos order was feeled.
     * @param borrower The address of the borrower who filled the order.
     * @param leverage The leverage amount for the borrower at the time the order was matched.
     * @param amount The amount of underlying assets filled in the order.
     */
    event OrderFilled(
        address indexed account,
        address indexed borrower,
        uint256 leverage,
        uint256 amount
    );

    /**
     * @notice Emitted when a user kills a lend order.
     * @param account The address of the user who created the lend order.
     * @param amount The amount of underlying assets returned to the user.
     */
    event OrderKilled(address indexed account, uint256 amount);

    /**
     * @notice Emitted when idle capital is increased.
     * @param account Address of the borrowers account who's idle capital is increased.
     * @param amount Amount of idle capital increased.
     */
    event IdleCapitalIncreased(address indexed account, uint256 amount);

    /**
     * @notice Emitted when idle capital is decreased.
     * @param account Address of the borrowers account who's idle capital is decreased.
     * @param amount Amount of idle capital decreased.
     */
    event IdleCapitalDecreased(address indexed account, uint256 amount);

    /**
     * @notice Emitted when idle capital is withdrawn from the system.
     * @param account Address of the borrowers account who's idle capital is withdrawn.
     * @param amount Amount of idle capital withdrawn.
     */
    event IdleCapitalWithdrawn(address indexed account, uint256 amount);

    /**
     *
     * @param id The unique identifier of the TBY.
     * @param account The address of the user who swapped in.
     * @param amount Amount of stable tokens swapped in.
     */
    event MarketMakerSwappedIn(
        uint256 indexed id,
        address indexed account,
        uint256 amount
    );

    /*///////////////////////////////////////////////////////////////
                                Structs
    //////////////////////////////////////////////////////////////*/
    /**
     * @notice Struct to store the details of a lend order that has been matched.
     * @param borrower The address of the borrower who filled the order.
     * @param leverage The leverage amount for the borrower at the time the order was matched.
     * @param amount The amount of underlying assets filled in the order.
     */
    struct MatchOrder {
        address borrower;
        uint256 leverage;
        uint256 amount;
    }

    /**
     * @notice Struct to store the price range for RWA assets at the time of lTBY start and end times.
     * @param startPrice The starting price of the RWA at the time of the market maker swap.
     * @param endPrice  The ending price of the RWA at the time of the market maker swap.
     */
    struct RwaPrice {
        uint128 startPrice;
        uint128 endPrice;
    }

    /*///////////////////////////////////////////////////////////////
<<<<<<< HEAD
                                Enums
    //////////////////////////////////////////////////////////////*/

    /// @notice Enum to differentiate between the different types of orders
    enum OrderType {
        OPEN, // All open orders will have an id of 0
        MATCHED, // All matched orders will have an id of 1
        LIVE // All live orders will have a blended id of 2 and the orders start timestamp
    }

    /*///////////////////////////////////////////////////////////////
=======
>>>>>>> e3405803
                            Functions
    //////////////////////////////////////////////////////////////*/

    /**
     * @notice Opens a lend order for a user.
     * @dev Underlying assets will be transferred when executing the function.
     * @dev Users have the right at anytime to cancel their lend order and withdraw their assets.
     * @param amount Amount of underlying assets to lend.
     */
    function lendOrder(uint256 amount) external;

    /**
     * @notice Allows borrowers to fill lend orders with a specified amount of underlying assets.
     * @dev Borrowers can only fill orders if they have passed KYC verification.
     * @param account Address of the lend order to fill.
     * @param amount The maximum amount of underlying assets to fill orders with.
     * @return filled The total amount of underlying assets filled.
     */
    function fillOrder(
        address account,
        uint256 amount
    ) external returns (uint256 filled);

    /**
     * @notice Allows borrowers to fill lend orders with a specified amount of underlying assets.
     * @dev Borrowers can only fill orders if they have passed KYC verification.
     * @param accounts An array of order addresses to fill.
     * @param amount The maximum amount of underlying assets to fill orders with.
     * @return filled The total amount of underlying assets filled.
     */
    function fillOrders(
        address[] calldata accounts,
        uint256 amount
    ) external returns (uint256 filled);

    /**
     * @notice Allows users to cancel their open lend order and withdraw their underlying assets.
     * @param amount The amount of underlying assets to remove from your order.
     */
    function killOpenOrder(uint256 amount) external;

    /**
     * @notice Allows users to cancel their match lend orders and withdraw their underlying assets.
     * @dev If an order is matched by multiple borrowers, borrower matches must be closed fully in a LIFO manner.
     * @param amount The amount of underlying assets to remove from your order.
     * @return totalRemoved The total amount of underlying assets removed from the order.
     */
<<<<<<< HEAD
    function killOrder(
        uint256 orderId,
        uint256 amount
    ) external returns (uint256 amountKilled);

    function redeemLender(uint256 id) external;

    function redeemBorrower(uint256 id) external;
=======
    function killMatchOrder(uint256 amount) external returns (uint256 totalRemoved);
>>>>>>> e3405803

    /// @notice Returns the current leverage value for the borrower scaled to 1e4.
    function leverage() external view returns (uint256);

    /// @notice Returns the current total depth of open orders.
    function openDepth() external view returns (uint256);

    /// @notice Returns the current total depth of matched orders.
    function matchedDepth() external view returns (uint256);

    /**
     * @notice Returns the matched order details for a users account.
     * @param account The address of the user to get matched orders for.
     * @param index The index of the matched order to get.
     * @return The matched order details in the form of a MatchOrder struct.
     */
    function matchedOrder(address account, uint256 index) external view returns (MatchOrder memory);

    /**
     * @notice Returns the total amount of underlying assets in open orders for a users account.
     * @param account The address of the user to get the number of open orders for.
     */
<<<<<<< HEAD
    function matchOrder(
        address account,
        uint256 index
    ) external view returns (MatchOrder memory matchOrder);
=======
    function amountOpen(address account) external view returns (uint256);

    /**
     * @notice Returns the total amount of underlying assets in matched orders for a users account.
     * @param account The address of the user to get the number of open orders for.
     */
    function amountMatched(address account) external view returns (uint256 amount);
>>>>>>> e3405803

    /**
     * @notice Returns the number of matched orders for a users account.
     * @param account The address of the user to get the number of matched orders for.
     */
    function matchedOrderCount(address account) external view returns (uint256);

    /**
     * @notice Returns the idle capital of the borrower.
     * @param account Address of the borrower to query idle capital.
     * @return The idle capital of the borrower.
     */
    function idleCapital(address account) external view returns (uint256);

    /**
     * @notice Decreases the idle capital of the borrower.
     * @param amount Amount of idle capital to withdraw.
     */
    function withdrawIdleCapital(uint256 amount) external;
}<|MERGE_RESOLUTION|>--- conflicted
+++ resolved
@@ -104,20 +104,6 @@
     }
 
     /*///////////////////////////////////////////////////////////////
-<<<<<<< HEAD
-                                Enums
-    //////////////////////////////////////////////////////////////*/
-
-    /// @notice Enum to differentiate between the different types of orders
-    enum OrderType {
-        OPEN, // All open orders will have an id of 0
-        MATCHED, // All matched orders will have an id of 1
-        LIVE // All live orders will have a blended id of 2 and the orders start timestamp
-    }
-
-    /*///////////////////////////////////////////////////////////////
-=======
->>>>>>> e3405803
                             Functions
     //////////////////////////////////////////////////////////////*/
 
@@ -165,18 +151,11 @@
      * @param amount The amount of underlying assets to remove from your order.
      * @return totalRemoved The total amount of underlying assets removed from the order.
      */
-<<<<<<< HEAD
-    function killOrder(
-        uint256 orderId,
-        uint256 amount
-    ) external returns (uint256 amountKilled);
+    function killMatchOrder(uint256 amount) external returns (uint256 totalRemoved);
 
     function redeemLender(uint256 id) external;
 
     function redeemBorrower(uint256 id) external;
-=======
-    function killMatchOrder(uint256 amount) external returns (uint256 totalRemoved);
->>>>>>> e3405803
 
     /// @notice Returns the current leverage value for the borrower scaled to 1e4.
     function leverage() external view returns (uint256);
@@ -199,12 +178,6 @@
      * @notice Returns the total amount of underlying assets in open orders for a users account.
      * @param account The address of the user to get the number of open orders for.
      */
-<<<<<<< HEAD
-    function matchOrder(
-        address account,
-        uint256 index
-    ) external view returns (MatchOrder memory matchOrder);
-=======
     function amountOpen(address account) external view returns (uint256);
 
     /**
@@ -212,7 +185,6 @@
      * @param account The address of the user to get the number of open orders for.
      */
     function amountMatched(address account) external view returns (uint256 amount);
->>>>>>> e3405803
 
     /**
      * @notice Returns the number of matched orders for a users account.
