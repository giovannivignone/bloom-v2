--- conflicted
+++ resolved
@@ -43,7 +43,6 @@
     /// @notice Mapping of the user's matched orders.
     mapping(address => MatchOrder[]) private _userMatchedOrders;
 
-<<<<<<< HEAD
     /// @notice Mapping of TBY ids to the RWA pricing ranges.
     mapping(uint256 => RwaPrice) private _tbyIdToRwaPrice;
 
@@ -53,18 +52,8 @@
     /// @notice Mapping of TBY ids to overall lender's return amount.
     mapping(uint256 => uint256) private _tbyLenderReturns;
 
-    /*///////////////////////////////////////////////////////////////
-                              Modifier    
-    //////////////////////////////////////////////////////////////*/
-
-    modifier onlyBTby() {
-        require(msg.sender == address(_bTby), Errors.NotBloom());
-        _;
-    }
-=======
     /// @notice Mapping of borrower's to the amount of idle capital they have.
     mapping(address => uint256) private _idleCapital;
->>>>>>> e3405803
 
     /*///////////////////////////////////////////////////////////////
                             Constructor    
@@ -199,15 +188,7 @@
         _matchedDepth += filled;
         _userOpenOrder[account] -= filled;
 
-<<<<<<< HEAD
-        _userMatchedOrders[account].push(
-            MatchOrder(msg.sender, _leverage, amount)
-        );
-
-        _lTby.stage(account, filled);
-=======
         _userMatchedOrders[account].push(MatchOrder(msg.sender, _leverage, filled));
->>>>>>> e3405803
 
         emit OrderFilled(account, msg.sender, _leverage, filled);
     }
@@ -226,44 +207,6 @@
             Errors.InsufficientBalance()
         );
 
-<<<<<<< HEAD
-        uint256 amountMinted = _bTby.mint(msg.sender, borrowAmount);
-        IERC20(_asset).safeTransferFrom(
-            msg.sender,
-            address(this),
-            amountMinted
-        );
-    }
-
-    /// @inheritdoc IOrderbook
-    function killOrder(
-        uint256 id,
-        uint256 amount
-    ) external returns (uint256 amountKilled) {
-        uint256 orderDepth = _lTby.balanceOf(msg.sender, id);
-        require(
-            id == uint256(OrderType.OPEN) || id == uint256(OrderType.MATCHED),
-            Errors.InvalidOrderType()
-        );
-        require(amount <= orderDepth, Errors.InsufficientDepth());
-
-        // if the order is already matched we have to account for the borrower's who filled the order.
-        // If you kill a match order and there are multiple borrowers, the order will be closed in a LIFO manner.
-        // For each borrow the full amount that was matched must be removed from the order.
-        // In the event that the match is not fully removed, that match will not be removed.
-        if (id == uint256(OrderType.MATCHED)) {
-            (
-                address[] memory borrowers,
-                uint256[] memory removedAmounts,
-                uint256 removedAmount
-            ) = _closeMatchOrder(msg.sender, amount);
-            amountKilled = removedAmount;
-            _matchedDepth -= amountKilled;
-            _bTby.increaseIdleCapital(borrowers, removedAmounts);
-        } else {
-            amountKilled = amount;
-            _openDepth -= amountKilled;
-=======
         borrowAmount = _utilizeIdleCapital(msg.sender, borrowAmount);
         IERC20(_asset).safeTransferFrom(msg.sender, address(this), borrowAmount);
     }
@@ -274,7 +217,6 @@
             _idleCapital[account] -= idleUsed;
             amount -= idleUsed;
             emit IdleCapitalDecreased(account, idleUsed);
->>>>>>> e3405803
         }
         return amount;
     }
@@ -368,23 +310,8 @@
      * @param amount The amount of underlying assets to close the matched order
      * @return totalRemoved The amount for each borrower that was removed.
      */
-<<<<<<< HEAD
-    function _closeMatchOrder(
-        address account,
-        uint256 amount
-    )
-        internal
-        returns (
-            address[] memory borrowers,
-            uint256[] memory removedAmounts,
-            uint256 totalRemoved
-        )
-    {
-        MatchOrder[] storage matches = _userMatchedOrders[account];
-=======
     function _closeMatchOrder(uint256 amount) internal returns (uint256 totalRemoved) {
         MatchOrder[] storage matches = _userMatchedOrders[msg.sender];
->>>>>>> e3405803
         uint256 remainingAmount = amount;
 
         uint256 length = matches.length;
@@ -395,15 +322,8 @@
                 remainingAmount -= matches[index].amount;
                 totalRemoved += matches[index].amount;
 
-<<<<<<< HEAD
-                borrowers[matchesRemoved] = matches[index].borrower;
-                removedAmounts[matchesRemoved] = matches[index].amount.divWadUp(
-                    matches[index].leverage
-                );
-=======
                 uint256 borrowerAmount = matches[index].amount.divWadUp(matches[index].leverage);
                 _idleCapital[matches[index].borrower] += borrowerAmount;
->>>>>>> e3405803
 
                 matches.pop();
             } else {
@@ -428,12 +348,6 @@
     }
 
     /// @inheritdoc IOrderbook
-<<<<<<< HEAD
-    function matchOrder(
-        address account,
-        uint256 index
-    ) external view returns (MatchOrder memory) {
-=======
     function amountOpen(address account) external view returns (uint256) {
         return _userOpenOrder[account];
     }
@@ -448,7 +362,6 @@
 
     /// @inheritdoc IOrderbook
     function matchedOrder(address account, uint256 index) external view returns (MatchOrder memory) {
->>>>>>> e3405803
         return _userMatchedOrders[account][index];
     }
 
